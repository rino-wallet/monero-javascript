--- conflicted
+++ resolved
@@ -16,7 +16,7 @@
 	<i>Wallet implementations are interchangeable because they conform to a common interface, <a href="https://moneroecosystem.org/monero-javascript/MoneroWallet.html">MoneroWallet.js</a>, with RPC and native WebAssembly bindings to Monero Core.</i>
 </p>
 
-### Development Guide (wip)
+### Developer Guide (wip)
 
 [Getting Started](docs/developer_guide/getting_started.md)
 
@@ -93,13 +93,6 @@
 await walletWasm.close(true);
 ```
 
-<<<<<<< HEAD
-=======
-### Developer Guide (wip)
-
-[Getting Started](docs/developer_guide/getting_started.md)
-
->>>>>>> 5685d260
 ### How to Use This Library
 
 1. `cd your/npm/project` or `mkdir your/npm/project && cd your/npm/project && npm init`
